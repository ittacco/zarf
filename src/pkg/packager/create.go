// SPDX-License-Identifier: Apache-2.0
// SPDX-FileCopyrightText: 2021-Present The Zarf Authors

// Package packager contains functions for interacting with, managing and deploying Zarf packages.
package packager

import (
	"crypto"
	"errors"
	"fmt"
	"os"
	"path/filepath"
	"reflect"
	"strconv"
	"strings"
	"time"

	"github.com/defenseunicorns/zarf/src/config"
	"github.com/defenseunicorns/zarf/src/config/lang"
	"github.com/defenseunicorns/zarf/src/internal/packager/git"
	"github.com/defenseunicorns/zarf/src/internal/packager/helm"
	"github.com/defenseunicorns/zarf/src/internal/packager/images"
	"github.com/defenseunicorns/zarf/src/internal/packager/kustomize"
	"github.com/defenseunicorns/zarf/src/internal/packager/sbom"
	"github.com/defenseunicorns/zarf/src/internal/packager/validate"
	"github.com/defenseunicorns/zarf/src/pkg/message"
	"github.com/defenseunicorns/zarf/src/pkg/oci"
	"github.com/defenseunicorns/zarf/src/pkg/transform"
	"github.com/defenseunicorns/zarf/src/pkg/utils"
	"github.com/defenseunicorns/zarf/src/pkg/utils/helpers"
	"github.com/defenseunicorns/zarf/src/types"
	"github.com/go-git/go-git/v5/plumbing"
	"github.com/mholt/archiver/v3"
)

// Create generates a Zarf package tarball for a given PackageConfig and optional base directory.
func (p *Packager) Create(baseDir string) error {

	var originalDir string

	if err := p.readYaml(filepath.Join(baseDir, config.ZarfYAML)); err != nil {
		return fmt.Errorf("unable to read the zarf.yaml file: %s", err.Error())
	}

	if helpers.IsOCIURL(p.cfg.CreateOpts.Output) {
		ref, err := oci.ReferenceFromMetadata(p.cfg.CreateOpts.Output, &p.cfg.Pkg.Metadata, p.arch)
		if err != nil {
			return err
		}
		err = p.SetOCIRemote(ref)
		if err != nil {
			return err
		}
	}

	// Load the images and repos from the 'reference' package
	if err := p.loadDifferentialData(); err != nil {
		return err
	}

	// Change the working directory if this run has an alternate base dir.
	if baseDir != "" {
		originalDir, _ = os.Getwd()
		if err := os.Chdir(baseDir); err != nil {
			return fmt.Errorf("unable to access directory '%s': %w", baseDir, err)
		}
		message.Note(fmt.Sprintf("Using build directory %s", baseDir))
	}

	if p.cfg.Pkg.Kind == types.ZarfInitConfig {
		p.cfg.Pkg.Metadata.Version = config.CLIVersion
		p.cfg.IsInitConfig = true
	}

	// Before we compose the components (and render the imported OCI components), we need to remove any components that are not needed for a differential build
	if err := p.removeDifferentialComponentsFromPackage(); err != nil {
		return err
	}

	// Compose components into a single zarf.yaml file
	if err := p.composeComponents(); err != nil {
		return err
	}

	// After components are composed, template the active package.
	if err := p.fillActiveTemplate(); err != nil {
		return fmt.Errorf("unable to fill values in template: %s", err.Error())
	}

	// After templates are filled process any create extensions
	if err := p.processExtensions(); err != nil {
		return err
	}

	// After we have a full zarf.yaml remove unnecessary repos and images if we are building a differential package
	if p.cfg.CreateOpts.DifferentialData.DifferentialPackagePath != "" {
		// Verify the package version of the package we're using as a 'reference' for the differential build is different than the package we're building
		// If the package versions are the same return an error
		if p.cfg.CreateOpts.DifferentialData.DifferentialPackageVersion == p.cfg.Pkg.Metadata.Version {
			return errors.New(lang.PkgCreateErrDifferentialSameVersion)
		}
		if p.cfg.CreateOpts.DifferentialData.DifferentialPackageVersion == "" || p.cfg.Pkg.Metadata.Version == "" {
			return fmt.Errorf("unable to build differential package when either the differential package version or the referenced package version is not set")
		}

		// Handle any potential differential images/repos before going forward
		if err := p.removeCopiesFromDifferentialPackage(); err != nil {
			return err
		}
	}

	// Perform early package validation.
	if err := validate.Run(p.cfg.Pkg); err != nil {
		return fmt.Errorf("unable to validate package: %w", err)
	}

	if !p.confirmAction(config.ZarfCreateStage, nil) {
		return fmt.Errorf("package creation canceled")
	}

	var combinedImageList []string
	componentSBOMs := map[string]*types.ComponentSBOM{}
	for idx, component := range p.cfg.Pkg.Components {
		onCreate := component.Actions.OnCreate
		onFailure := func() {
			if err := p.runActions(onCreate.Defaults, onCreate.OnFailure, nil); err != nil {
				message.Debugf("unable to run component failure action: %s", err.Error())
			}
		}
		isSkeleton := false
		err := p.addComponent(idx, component, isSkeleton)
		if err != nil {
			onFailure()
			return fmt.Errorf("unable to add component: %w", err)
		}
		componentSBOM, err := p.getFilesToSBOM(component)
		if err != nil {
			onFailure()
			return fmt.Errorf("unable to create component SBOM: %w", err)
		}

		if err := p.runActions(onCreate.Defaults, onCreate.OnSuccess, nil); err != nil {
			onFailure()
			return fmt.Errorf("unable to run component success action: %w", err)
		}

		if componentSBOM != nil && len(componentSBOM.Files) > 0 {
			componentSBOMs[component.Name] = componentSBOM
		}

		// Combine all component images into a single entry for efficient layer reuse.
		combinedImageList = append(combinedImageList, component.Images...)

		// Remove the temp directory for this component before archiving.
		err = os.RemoveAll(filepath.Join(p.tmp.Components, component.Name, types.TempFolder))
		if err != nil {
			message.Warnf("unable to remove temp directory for component %s, component tarball may contain unused artifacts: %s", component.Name, err.Error())
		}
	}

	imgList := helpers.Unique(combinedImageList)

	// Images are handled separately from other component assets.
	if len(imgList) > 0 {
		message.HeaderInfof("📦 PACKAGE IMAGES")

		doPull := func() error {
			imgConfig := images.ImgConfig{
				ImagesPath:        p.tmp.Images,
				ImgList:           imgList,
				Insecure:          config.CommonOptions.Insecure,
				Architectures:     []string{p.cfg.Pkg.Metadata.Architecture, p.cfg.Pkg.Build.Architecture},
				RegistryOverrides: p.cfg.CreateOpts.RegistryOverrides,
			}

			return imgConfig.PullAll()
		}

		if err := helpers.Retry(doPull, 3, 5*time.Second); err != nil {
			return fmt.Errorf("unable to pull images after 3 attempts: %w", err)
		}
	}

	// Ignore SBOM creation if there the flag is set.
	if p.cfg.CreateOpts.SkipSBOM {
		message.Debug("Skipping image SBOM processing per --skip-sbom flag")
	} else {
		if err := sbom.Catalog(componentSBOMs, imgList, p.tmp); err != nil {
			return fmt.Errorf("unable to create an SBOM catalog for the package: %w", err)
		}
	}

	// Process the component directories into compressed tarballs
	// NOTE: This is purposefully being done after the SBOM cataloging
	for _, component := range p.cfg.Pkg.Components {
		// Make the component a tar archive
		err := p.archiveComponent(component)
		if err != nil {
			return fmt.Errorf("unable to archive component: %s", err.Error())
		}
	}

	// In case the directory was changed, reset to prevent breaking relative target paths.
	if originalDir != "" {
		_ = os.Chdir(originalDir)
	}

	// Calculate all the checksums
	checksumChecksum, err := generatePackageChecksums(p.tmp.Base)
	if err != nil {
		return fmt.Errorf("unable to generate checksums for the package: %w", err)
	}
	p.cfg.Pkg.Metadata.AggregateChecksum = checksumChecksum

	// Save the transformed config.
	if err := p.writeYaml(); err != nil {
		return fmt.Errorf("unable to write zarf.yaml: %w", err)
	}

	// Sign the config file if a key was provided
	if p.cfg.CreateOpts.SigningKeyPath != "" {
		_, err := utils.CosignSignBlob(p.tmp.ZarfYaml, p.tmp.ZarfSig, p.cfg.CreateOpts.SigningKeyPath, p.getSigCreatePassword)
		if err != nil {
			return fmt.Errorf("unable to sign the package: %w", err)
		}
	}

	if helpers.IsOCIURL(p.cfg.CreateOpts.Output) {
		err := p.remote.PublishPackage(&p.cfg.Pkg, p.tmp.Base, config.CommonOptions.OCIConcurrency)
		if err != nil {
			return fmt.Errorf("unable to publish package: %w", err)
		}
		message.HorizontalRule()
		flags := ""
		if config.CommonOptions.Insecure {
			flags = "--insecure"
		}
		message.Title("To inspect/deploy/pull:", "")
		message.ZarfCommand("package inspect oci://%s %s", p.remote.Repo().Reference, flags)
		message.ZarfCommand("package deploy oci://%s %s", p.remote.Repo().Reference, flags)
		message.ZarfCommand("package pull oci://%s %s", p.remote.Repo().Reference, flags)
	} else {
		// Use the output path if the user specified it.
		packageName := filepath.Join(p.cfg.CreateOpts.Output, p.GetPackageName())

		// Try to remove the package if it already exists.
		_ = os.Remove(packageName)

		// Create the package tarball.
		if err := p.archivePackage(p.tmp.Base, packageName); err != nil {
			return fmt.Errorf("unable to archive package: %w", err)
		}
	}

	// Output the SBOM files into a directory if specified.
	if p.cfg.CreateOpts.SBOMOutputDir != "" || p.cfg.CreateOpts.ViewSBOM {
		if err = archiver.Unarchive(p.tmp.SbomTar, p.tmp.Sboms); err != nil {
			return err
		}

		if p.cfg.CreateOpts.SBOMOutputDir != "" {
			if err := sbom.OutputSBOMFiles(p.tmp, p.cfg.CreateOpts.SBOMOutputDir, p.cfg.Pkg.Metadata.Name); err != nil {
				return err
			}
		}

		// Open a browser to view the SBOM if specified.
		if p.cfg.CreateOpts.ViewSBOM {
			sbom.ViewSBOMFiles(p.tmp)
		}
	}

	return nil
}

func (p *Packager) getFilesToSBOM(component types.ZarfComponent) (*types.ComponentSBOM, error) {
	componentPath, err := p.createOrGetComponentPaths(component)
	if err != nil {
		return nil, fmt.Errorf("unable to create the component paths: %s", err.Error())
	}

	// Create an struct to hold the SBOM information for this component.
	componentSBOM := types.ComponentSBOM{
		Files:         []string{},
		ComponentPath: componentPath,
	}

	appendSBOMFiles := func(path string) {
		if utils.IsDir(path) {
			files, _ := utils.RecursiveFileList(path, nil, false)
			componentSBOM.Files = append(componentSBOM.Files, files...)
		} else {
			componentSBOM.Files = append(componentSBOM.Files, path)
		}
	}

	for fileIdx, file := range component.Files {
		if file.Matrix != nil {
			m := reflect.ValueOf(*file.Matrix)
			for i := 0; i < m.NumField(); i++ {
				prefix := fmt.Sprintf("%d-%s", fileIdx, strings.Split(m.Type().Field(i).Tag.Get("json"), ",")[0])
				if options, ok := m.Field(i).Interface().(*types.ZarfFileOptions); ok && options != nil {
					path := filepath.Join(componentPath.Files, prefix, filepath.Base(options.Target))
					appendSBOMFiles(path)
				}
			}
		} else {
			path := filepath.Join(componentPath.Files, strconv.Itoa(fileIdx), filepath.Base(file.Target))
			appendSBOMFiles(path)
		}
	}

	for dataIdx, data := range component.DataInjections {
		path := filepath.Join(componentPath.DataInjections, strconv.Itoa(dataIdx), filepath.Base(data.Target.Path))

		appendSBOMFiles(path)
	}

	return &componentSBOM, nil
}

func (p *Packager) addComponent(index int, component types.ZarfComponent, isSkeleton bool) error {
	message.HeaderInfof("📦 %s COMPONENT", strings.ToUpper(component.Name))

	componentPath, err := p.createOrGetComponentPaths(component)
	if err != nil {
		return fmt.Errorf("unable to create the component paths: %s", err.Error())
	}

	if isSkeleton && component.DeprecatedCosignKeyPath != "" {
		dst := filepath.Join(componentPath.Base, "cosign.pub")
		err := utils.CreatePathAndCopy(component.DeprecatedCosignKeyPath, dst)
		if err != nil {
			return err
		}
		p.cfg.Pkg.Components[index].DeprecatedCosignKeyPath = "cosign.pub"
	}

	onCreate := component.Actions.OnCreate
	if !isSkeleton {
		if err := p.runActions(onCreate.Defaults, onCreate.Before, nil); err != nil {
			return fmt.Errorf("unable to run component before action: %w", err)
		}
	}

	// If any helm charts are defined, process them.
	for chartIdx, chart := range component.Charts {

		helmCfg := helm.Helm{
			Chart: chart,
			Cfg:   p.cfg,
		}

		if isSkeleton && chart.URL == "" {
			rel := filepath.Join(types.ChartsFolder, fmt.Sprintf("%s-%d", chart.Name, chartIdx))
			dst := filepath.Join(componentPath.Base, rel)

			err := utils.CreatePathAndCopy(chart.LocalPath, dst)
			if err != nil {
				return err
			}

			p.cfg.Pkg.Components[index].Charts[chartIdx].LocalPath = rel
		} else {
			err := helmCfg.PackageChart(componentPath.Charts)
			if err != nil {
				return err
			}
		}

		for valuesIdx, path := range chart.ValuesFiles {
			rel := fmt.Sprintf("%s-%d", helm.StandardName(types.ValuesFolder, chart), valuesIdx)
			dst := filepath.Join(componentPath.Base, rel)

			if helpers.IsURL(path) {
				if isSkeleton {
					continue
				}
				if err := utils.DownloadToFile(path, dst, component.DeprecatedCosignKeyPath); err != nil {
					return fmt.Errorf(lang.ErrDownloading, path, err.Error())
				}
			} else {
				if err := utils.CreatePathAndCopy(path, dst); err != nil {
					return fmt.Errorf("unable to copy chart values file %s: %w", path, err)
				}
				if isSkeleton {
					p.cfg.Pkg.Components[index].Charts[chartIdx].ValuesFiles[valuesIdx] = rel
				}
			}
		}
	}

	for fileIdx, file := range component.Files {
		message.Debugf("Loading %#v", file)

<<<<<<< HEAD
		mFiles := make(map[string]types.ZarfFile)
		if file.Matrix != nil {
			m := reflect.ValueOf(*file.Matrix)
			for i := 0; i < m.NumField(); i++ {
				prefix := fmt.Sprintf("%d-%s", fileIdx, strings.Split(m.Type().Field(i).Tag.Get("json"), ",")[0])
				if options, ok := m.Field(i).Interface().(*types.ZarfFileOptions); ok && options != nil {
					r := file
					r.Shasum = options.Shasum
					r.Source = options.Source
					r.Target = options.Target
					r.Symlinks = options.Symlinks

					mFiles[prefix] = r
				}
=======
		rel := filepath.Join(types.FilesFolder, strconv.Itoa(filesIdx), filepath.Base(file.Target))
		dst := filepath.Join(componentPath.Base, rel)

		if helpers.IsURL(file.Source) {
			if isSkeleton {
				continue
			}
			if err := utils.DownloadToFile(file.Source, dst, component.DeprecatedCosignKeyPath); err != nil {
				return fmt.Errorf(lang.ErrDownloading, file.Source, err.Error())
>>>>>>> 8a3e6775
			}
		} else {
			mFiles[strconv.Itoa(fileIdx)] = file
		}

		for prefix, mFile := range mFiles {
			rel := filepath.Join(types.FilesFolder, prefix, filepath.Base(mFile.Target))
			dst := filepath.Join(componentPath.Base, rel)

			if helpers.IsURL(mFile.Source) {
				if isSkeleton {
					continue
				}
				if err := utils.DownloadToFile(mFile.Source, dst, component.CosignKeyPath); err != nil {
					return fmt.Errorf(lang.ErrDownloading, mFile.Source, err.Error())
				}
			} else {
				if err := utils.CreatePathAndCopy(mFile.Source, dst); err != nil {
					return fmt.Errorf("unable to copy file %s: %w", mFile.Source, err)
				}
				if isSkeleton {
					p.cfg.Pkg.Components[index].Files[fileIdx].Source = rel
				}
			}

			// Abort packaging on invalid shasum (if one is specified).
			if mFile.Shasum != "" {
				if actualShasum, _ := utils.GetCryptoHashFromFile(dst, crypto.SHA256); actualShasum != mFile.Shasum {
					return fmt.Errorf("shasum mismatch for file %s: expected %s, got %s", mFile.Source, mFile.Shasum, actualShasum)
				}
			}

			if mFile.Executable || utils.IsDir(dst) {
				_ = os.Chmod(dst, 0700)
			} else {
				_ = os.Chmod(dst, 0600)
			}
		}
	}

	if len(component.DataInjections) > 0 {
		spinner := message.NewProgressSpinner("Loading data injections")
		defer spinner.Stop()

		for dataIdx, data := range component.DataInjections {
			spinner.Updatef("Copying data injection %s for %s", data.Target.Path, data.Target.Selector)

			rel := filepath.Join(types.DataInjectionsFolder, strconv.Itoa(dataIdx), filepath.Base(data.Target.Path))
			dst := filepath.Join(componentPath.Base, rel)

			if helpers.IsURL(data.Source) {
				if isSkeleton {
					continue
				}
				if err := utils.DownloadToFile(data.Source, dst, component.DeprecatedCosignKeyPath); err != nil {
					return fmt.Errorf(lang.ErrDownloading, data.Source, err.Error())
				}
			} else {
				if err := utils.CreatePathAndCopy(data.Source, dst); err != nil {
					return fmt.Errorf("unable to copy data injection %s: %s", data.Source, err.Error())
				}
				if isSkeleton {
					p.cfg.Pkg.Components[index].DataInjections[dataIdx].Source = rel
				}
			}
		}
		spinner.Success()
	}

	if len(component.Manifests) > 0 {
		// Get the proper count of total manifests to add.
		manifestCount := 0

		for _, manifest := range component.Manifests {
			manifestCount += len(manifest.Files)
			manifestCount += len(manifest.Kustomizations)
		}

		spinner := message.NewProgressSpinner("Loading %d K8s manifests", manifestCount)
		defer spinner.Stop()

		// Iterate over all manifests.
		for manifestIdx, manifest := range component.Manifests {
			for fileIdx, path := range manifest.Files {
				rel := filepath.Join(types.ManifestsFolder, fmt.Sprintf("%s-%d.yaml", manifest.Name, fileIdx))
				dst := filepath.Join(componentPath.Base, rel)

				// Copy manifests without any processing.
				spinner.Updatef("Copying manifest %s", path)
				if helpers.IsURL(path) {
					if isSkeleton {
						continue
					}
					if err := utils.DownloadToFile(path, dst, component.DeprecatedCosignKeyPath); err != nil {
						return fmt.Errorf(lang.ErrDownloading, path, err.Error())
					}
				} else {
					if err := utils.CreatePathAndCopy(path, dst); err != nil {
						return fmt.Errorf("unable to copy manifest %s: %w", path, err)
					}
					if isSkeleton {
						p.cfg.Pkg.Components[index].Manifests[manifestIdx].Files[fileIdx] = rel
					}
				}
			}

			for kustomizeIdx, path := range manifest.Kustomizations {
				// Generate manifests from kustomizations and place in the package.
				spinner.Updatef("Building kustomization for %s", path)

				kname := fmt.Sprintf("kustomization-%s-%d.yaml", manifest.Name, kustomizeIdx)
				rel := filepath.Join(types.ManifestsFolder, kname)
				dst := filepath.Join(componentPath.Base, rel)

				if err := kustomize.Build(path, dst, manifest.KustomizeAllowAnyDirectory); err != nil {
					return fmt.Errorf("unable to build kustomization %s: %w", path, err)
				}
				if isSkeleton {
					p.cfg.Pkg.Components[index].Manifests[manifestIdx].Files = append(p.cfg.Pkg.Components[index].Manifests[manifestIdx].Files, rel)
				}
			}
			if isSkeleton {
				// remove kustomizations
				p.cfg.Pkg.Components[index].Manifests[manifestIdx].Kustomizations = nil
			}
		}
		spinner.Success()
	}

	// Load all specified git repos.
	if len(component.Repos) > 0 && !isSkeleton {
		spinner := message.NewProgressSpinner("Loading %d git repos", len(component.Repos))
		defer spinner.Stop()

		for _, url := range component.Repos {
			// Pull all the references if there is no `@` in the string.
			gitCfg := git.NewWithSpinner(types.GitServerInfo{}, spinner)
			if err := gitCfg.Pull(url, componentPath.Repos, false); err != nil {
				return fmt.Errorf("unable to pull git repo %s: %w", url, err)
			}
		}
		spinner.Success()
	}

	if !isSkeleton {
		if err := p.runActions(onCreate.Defaults, onCreate.After, nil); err != nil {
			return fmt.Errorf("unable to run component after action: %w", err)
		}
	}

	return nil
}

// generateChecksum walks through all of the files starting at the base path and generates a checksum file.
// Each file within the basePath represents a layer within the Zarf package.
// generateChecksum returns a SHA256 checksum of the checksums.txt file.
func generatePackageChecksums(basePath string) (string, error) {
	var checksumsData string

	// Add a '/' or '\' to the basePath so that the checksums file lists paths from the perspective of the basePath
	basePathWithModifier := basePath + string(filepath.Separator)

	// Walk all files in the package path and calculate their checksums
	err := filepath.Walk(basePath, func(path string, info os.FileInfo, err error) error {
		if !info.IsDir() {
			sum, err := utils.GetSHA256OfFile(path)
			if err != nil {
				return err
			}
			checksumsData += fmt.Sprintf("%s %s\n", sum, strings.TrimPrefix(path, basePathWithModifier))
		}
		return nil
	})
	if err != nil {
		return "", err
	}

	// Create the checksums file
	checksumsFilePath := filepath.Join(basePath, config.ZarfChecksumsTxt)
	if err := utils.WriteFile(checksumsFilePath, []byte(checksumsData)); err != nil {
		return "", err
	}

	// Calculate the checksum of the checksum file
	return utils.GetSHA256OfFile(checksumsFilePath)
}

// loadDifferentialData extracts the zarf config of a designated 'reference' package that we are building a differential over and creates a list of all images and repos that are in the reference package
func (p *Packager) loadDifferentialData() error {
	if p.cfg.CreateOpts.DifferentialData.DifferentialPackagePath == "" {
		return nil
	}

	// Save the fact that this is a differential build into the build data of the package
	p.cfg.Pkg.Build.Differential = true

	tmpDir, _ := utils.MakeTempDir()
	defer os.RemoveAll(tmpDir)

	// Load the package spec of the package we're using as a 'reference' for the differential build
	if helpers.IsOCIURL(p.cfg.CreateOpts.DifferentialData.DifferentialPackagePath) {
		err := p.SetOCIRemote(p.cfg.CreateOpts.DifferentialData.DifferentialPackagePath)
		if err != nil {
			return err
		}
		manifest, err := p.remote.FetchRoot()
		if err != nil {
			return err
		}
		pkg, err := p.remote.FetchZarfYAML(manifest)
		if err != nil {
			return err
		}
		err = utils.WriteYaml(filepath.Join(tmpDir, config.ZarfYAML), pkg, 0600)
		if err != nil {
			return err
		}
	} else {
		if err := archiver.Extract(p.cfg.CreateOpts.DifferentialData.DifferentialPackagePath, config.ZarfYAML, tmpDir); err != nil {
			return fmt.Errorf("unable to extract the differential zarf package spec: %s", err.Error())
		}
	}

	var differentialZarfConfig types.ZarfPackage
	if err := utils.ReadYaml(filepath.Join(tmpDir, config.ZarfYAML), &differentialZarfConfig); err != nil {
		return fmt.Errorf("unable to load the differential zarf package spec: %s", err.Error())
	}

	// Generate a map of all the images and repos that are included in the provided package
	allIncludedImagesMap := map[string]bool{}
	allIncludedReposMap := map[string]bool{}
	for _, component := range differentialZarfConfig.Components {
		for _, image := range component.Images {
			allIncludedImagesMap[image] = true
		}
		for _, repo := range component.Repos {
			allIncludedReposMap[repo] = true
		}
	}

	p.cfg.CreateOpts.DifferentialData.DifferentialImages = allIncludedImagesMap
	p.cfg.CreateOpts.DifferentialData.DifferentialRepos = allIncludedReposMap
	p.cfg.CreateOpts.DifferentialData.DifferentialPackageVersion = differentialZarfConfig.Metadata.Version
	p.cfg.CreateOpts.DifferentialData.DifferentialOCIComponents = differentialZarfConfig.Build.OCIImportedComponents

	return nil
}

// removeDifferentialComponentsFromPackage will remove unchanged OCI imported components from a differential package creation
func (p *Packager) removeDifferentialComponentsFromPackage() error {
	// Remove components that were imported and already built into the reference package
	if len(p.cfg.CreateOpts.DifferentialData.DifferentialOCIComponents) > 0 {
		componentsToRemove := []int{}

		for idx, component := range p.cfg.Pkg.Components {
			// if the component is imported from an OCI package and everything is the same, don't include this package
			if helpers.IsOCIURL(component.Import.URL) {
				if _, alsoExists := p.cfg.CreateOpts.DifferentialData.DifferentialOCIComponents[component.Import.URL]; alsoExists {

					// If the component spec is not empty, we will still include it in the differential package
					// NOTE: We are ignoring fields that are not relevant to the differential build
					if component.IsEmpty([]string{"Name", "Required", "Description", "Default", "Import"}) {
						componentsToRemove = append(componentsToRemove, idx)
					}
				}
			}
		}

		// Remove the components that are already included (via OCI Import) in the reference package
		if len(componentsToRemove) > 0 {
			for i, componentIndex := range componentsToRemove {
				indexToRemove := componentIndex - i
				componentToRemove := p.cfg.Pkg.Components[indexToRemove]

				// If we are removing a component, add it to the build metadata and remove it from the list of OCI components for this package
				p.cfg.Pkg.Build.DifferentialMissing = append(p.cfg.Pkg.Build.DifferentialMissing, componentToRemove.Name)

				p.cfg.Pkg.Components = append(p.cfg.Pkg.Components[:indexToRemove], p.cfg.Pkg.Components[indexToRemove+1:]...)
			}
		}
	}

	return nil
}

// removeCopiesFromDifferentialPackage will remove any images and repos that are already included in the reference package from the new package
func (p *Packager) removeCopiesFromDifferentialPackage() error {
	// If a differential build was not requested, continue on as normal
	if p.cfg.CreateOpts.DifferentialData.DifferentialPackagePath == "" {
		return nil
	}

	// Loop through all of the components to determine if any of them are using already included images or repos
	componentMap := make(map[int]types.ZarfComponent)
	for idx, component := range p.cfg.Pkg.Components {
		newImageList := []string{}
		newRepoList := []string{}
		// Generate a list of all unique images for this component
		for _, img := range component.Images {
			// If a image doesn't have a tag (or is a commonly reused tag), we will include this image in the differential package
			imgRef, err := transform.ParseImageRef(img)
			if err != nil {
				return fmt.Errorf("unable to parse image ref %s: %s", img, err.Error())
			}

			// Only include new images or images that have a commonly overwritten tag
			imgTag := imgRef.TagOrDigest
			useImgAnyways := imgTag == ":latest" || imgTag == ":stable" || imgTag == ":nightly"
			if useImgAnyways || !p.cfg.CreateOpts.DifferentialData.DifferentialImages[img] {
				newImageList = append(newImageList, img)
			} else {
				message.Debugf("Image %s is already included in the differential package", img)
			}
		}

		// Generate a list of all unique repos for this component
		for _, repoURL := range component.Repos {
			// Split the remote url and the zarf reference
			_, refPlain, err := transform.GitURLSplitRef(repoURL)
			if err != nil {
				return err
			}

			var ref plumbing.ReferenceName
			// Parse the ref from the git URL.
			if refPlain != "" {
				ref = git.ParseRef(refPlain)
			}

			// Only include new repos or repos that were not referenced by a specific commit sha or tag
			useRepoAnyways := ref == "" || (!ref.IsTag() && !plumbing.IsHash(refPlain))
			if useRepoAnyways || !p.cfg.CreateOpts.DifferentialData.DifferentialRepos[repoURL] {
				newRepoList = append(newRepoList, repoURL)
			} else {
				message.Debugf("Repo %s is already included in the differential package", repoURL)
			}
		}

		// Update the component with the unique lists of repos and images
		component.Images = newImageList
		component.Repos = newRepoList
		componentMap[idx] = component
	}

	// Update the package with the new component list
	for idx, component := range componentMap {
		p.cfg.Pkg.Components[idx] = component
	}

	return nil
}<|MERGE_RESOLUTION|>--- conflicted
+++ resolved
@@ -393,7 +393,6 @@
 	for fileIdx, file := range component.Files {
 		message.Debugf("Loading %#v", file)
 
-<<<<<<< HEAD
 		mFiles := make(map[string]types.ZarfFile)
 		if file.Matrix != nil {
 			m := reflect.ValueOf(*file.Matrix)
@@ -408,17 +407,6 @@
 
 					mFiles[prefix] = r
 				}
-=======
-		rel := filepath.Join(types.FilesFolder, strconv.Itoa(filesIdx), filepath.Base(file.Target))
-		dst := filepath.Join(componentPath.Base, rel)
-
-		if helpers.IsURL(file.Source) {
-			if isSkeleton {
-				continue
-			}
-			if err := utils.DownloadToFile(file.Source, dst, component.DeprecatedCosignKeyPath); err != nil {
-				return fmt.Errorf(lang.ErrDownloading, file.Source, err.Error())
->>>>>>> 8a3e6775
 			}
 		} else {
 			mFiles[strconv.Itoa(fileIdx)] = file
@@ -432,7 +420,7 @@
 				if isSkeleton {
 					continue
 				}
-				if err := utils.DownloadToFile(mFile.Source, dst, component.CosignKeyPath); err != nil {
+				if err := utils.DownloadToFile(mFile.Source, dst, component.DeprecatedCosignKeyPath); err != nil {
 					return fmt.Errorf(lang.ErrDownloading, mFile.Source, err.Error())
 				}
 			} else {

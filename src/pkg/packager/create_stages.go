// SPDX-License-Identifier: Apache-2.0
// SPDX-FileCopyrightText: 2021-Present The Zarf Authors

// Package packager contains functions for interacting with, managing and deploying Zarf packages.
package packager

import (
	"context"
	"errors"
	"fmt"
	"os"
	"path/filepath"
	"slices"
	"strconv"
	"strings"
	"time"

	"github.com/defenseunicorns/zarf/src/config"
	"github.com/defenseunicorns/zarf/src/config/lang"
	"github.com/defenseunicorns/zarf/src/internal/packager/git"
	"github.com/defenseunicorns/zarf/src/internal/packager/helm"
	"github.com/defenseunicorns/zarf/src/internal/packager/images"
	"github.com/defenseunicorns/zarf/src/internal/packager/kustomize"
	"github.com/defenseunicorns/zarf/src/internal/packager/sbom"
	"github.com/defenseunicorns/zarf/src/pkg/actions"
	"github.com/defenseunicorns/zarf/src/pkg/layout"
	"github.com/defenseunicorns/zarf/src/pkg/message"
	"github.com/defenseunicorns/zarf/src/pkg/oci"
	"github.com/defenseunicorns/zarf/src/pkg/transform"
	"github.com/defenseunicorns/zarf/src/pkg/utils"
	"github.com/defenseunicorns/zarf/src/pkg/utils/helpers"
	"github.com/defenseunicorns/zarf/src/pkg/zoci"
	"github.com/defenseunicorns/zarf/src/types"
	"github.com/go-git/go-git/v5/plumbing"
	"github.com/mholt/archiver/v3"
)

func (p *Packager) cdToBaseDir(base string, cwd string) error {
	if err := os.Chdir(base); err != nil {
		return fmt.Errorf("unable to access directory %q: %w", base, err)
	}
	message.Note(fmt.Sprintf("Using build directory %s", base))

	// differentials are relative to the current working directory
	if p.cfg.CreateOpts.DifferentialData.DifferentialPackagePath != "" {
		p.cfg.CreateOpts.DifferentialData.DifferentialPackagePath = filepath.Join(cwd, p.cfg.CreateOpts.DifferentialData.DifferentialPackagePath)
	}
	return nil
}

func (p *Packager) load() error {
	if err := p.readZarfYAML(layout.ZarfYAML); err != nil {
		return fmt.Errorf("unable to read the zarf.yaml file: %s", err.Error())
	}
	if p.isInitConfig() {
		p.cfg.Pkg.Metadata.Version = config.CLIVersion
	}

	// Compose components into a single zarf.yaml file
	if err := p.composeComponents(); err != nil {
		return err
	}

	if p.cfg.CreateOpts.IsSkeleton {
		return nil
	}

	// After components are composed, template the active package.
	if err := p.fillActiveTemplate(); err != nil {
		return fmt.Errorf("unable to fill values in template: %s", err.Error())
	}

	// After templates are filled process any create extensions
	if err := p.processExtensions(); err != nil {
		return err
	}

	// After we have a full zarf.yaml remove unnecessary repos and images if we are building a differential package
	if p.cfg.CreateOpts.DifferentialData.DifferentialPackagePath != "" {
		// Load the images and repos from the 'reference' package
		if err := p.loadDifferentialData(); err != nil {
			return err
		}
		// Verify the package version of the package we're using as a 'reference' for the differential build is different than the package we're building
		// If the package versions are the same return an error
		if p.cfg.CreateOpts.DifferentialData.DifferentialPackageVersion == p.cfg.Pkg.Metadata.Version {
			return errors.New(lang.PkgCreateErrDifferentialSameVersion)
		}
		if p.cfg.CreateOpts.DifferentialData.DifferentialPackageVersion == "" || p.cfg.Pkg.Metadata.Version == "" {
			return fmt.Errorf("unable to build differential package when either the differential package version or the referenced package version is not set")
		}

		// Handle any potential differential images/repos before going forward
		if err := p.removeCopiesFromDifferentialPackage(); err != nil {
			return err
		}
	}

	return nil
}

func (p *Packager) assemble() error {
	componentSBOMs := map[string]*layout.ComponentSBOM{}
	var imageList []transform.Image
	for idx, component := range p.cfg.Pkg.Components {
		onCreate := component.Actions.OnCreate
		onFailure := func() {
			if err := p.runActions(onCreate.Defaults, onCreate.OnFailure); err != nil {
				message.Debugf("unable to run component failure action: %s", err.Error())
			}
		}
		if err := p.addComponent(idx, component); err != nil {
			onFailure()
			return fmt.Errorf("unable to add component %q: %w", component.Name, err)
		}

		if err := p.runActions(onCreate.Defaults, onCreate.OnSuccess); err != nil {
			onFailure()
			return fmt.Errorf("unable to run component success action: %w", err)
		}

		if !p.cfg.CreateOpts.SkipSBOM {
			componentSBOM, err := p.getFilesToSBOM(component)
			if err != nil {
				return fmt.Errorf("unable to create component SBOM: %w", err)
			}
			if componentSBOM != nil && len(componentSBOM.Files) > 0 {
				componentSBOMs[component.Name] = componentSBOM
			}
		}

		// Combine all component images into a single entry for efficient layer reuse.
		for _, src := range component.Images {
			refInfo, err := transform.ParseImageRef(src)
			if err != nil {
				return fmt.Errorf("failed to create ref for image %s: %w", src, err)
			}
			imageList = append(imageList, refInfo)
		}
	}

	imageList = helpers.Unique(imageList)
	var sbomImageList []transform.Image

	// Images are handled separately from other component assets.
	if len(imageList) > 0 {
		message.HeaderInfof("📦 PACKAGE IMAGES")

		p.layout = p.layout.AddImages()

		var pulled []images.ImgInfo
		var err error

		doPull := func() error {
			imgConfig := images.ImageConfig{
				ImagesPath:        p.layout.Images.Base,
				ImageList:         imageList,
				Insecure:          config.CommonOptions.Insecure,
				Architectures:     []string{p.cfg.Pkg.Metadata.Architecture, p.cfg.Pkg.Build.Architecture},
				RegistryOverrides: p.cfg.CreateOpts.RegistryOverrides,
			}

			pulled, err = imgConfig.PullAll()
			return err
		}

		if err := helpers.Retry(doPull, 3, 5*time.Second, message.Warnf); err != nil {
			return fmt.Errorf("unable to pull images after 3 attempts: %w", err)
		}

		for _, imgInfo := range pulled {
			if err := p.layout.Images.AddV1Image(imgInfo.Img); err != nil {
				return err
			}
			if imgInfo.HasImageLayers {
				sbomImageList = append(sbomImageList, imgInfo.RefInfo)
			}
		}
	}

	// Ignore SBOM creation if the flag is set.
	if p.cfg.CreateOpts.SkipSBOM {
		message.Debug("Skipping image SBOM processing per --skip-sbom flag")
	} else {
		p.layout = p.layout.AddSBOMs()
		if err := sbom.Catalog(componentSBOMs, sbomImageList, p.layout); err != nil {
			return fmt.Errorf("unable to create an SBOM catalog for the package: %w", err)
		}
	}

	return nil
}

func (p *Packager) assembleSkeleton() error {
	if err := p.skeletonizeExtensions(); err != nil {
		return err
	}
	for _, warning := range p.warnings {
		message.Warn(warning)
	}
	for idx, component := range p.cfg.Pkg.Components {
		if err := p.addComponent(idx, component); err != nil {
			return err
		}

		if err := p.layout.Components.Archive(component, false); err != nil {
			return err
		}
	}
	checksumChecksum, err := p.generatePackageChecksums()
	if err != nil {
		return fmt.Errorf("unable to generate checksums for skeleton package: %w", err)
	}
	p.cfg.Pkg.Metadata.AggregateChecksum = checksumChecksum

	return p.writeYaml()
}

// output assumes it is running from cwd, not the build directory
func (p *Packager) output() error {
	// Process the component directories into compressed tarballs
	// NOTE: This is purposefully being done after the SBOM cataloging
	for _, component := range p.cfg.Pkg.Components {
		// Make the component a tar archive
		if err := p.layout.Components.Archive(component, true); err != nil {
			return fmt.Errorf("unable to archive component: %s", err.Error())
		}
	}

	// Calculate all the checksums
	checksumChecksum, err := p.generatePackageChecksums()
	if err != nil {
		return fmt.Errorf("unable to generate checksums for the package: %w", err)
	}
	p.cfg.Pkg.Metadata.AggregateChecksum = checksumChecksum

	// Save the transformed config.
	if err := p.writeYaml(); err != nil {
		return fmt.Errorf("unable to write zarf.yaml: %w", err)
	}

	// Sign the config file if a key was provided
	if p.cfg.CreateOpts.SigningKeyPath != "" {
		if err := p.signPackage(p.cfg.CreateOpts.SigningKeyPath, p.cfg.CreateOpts.SigningKeyPassword); err != nil {
			return err
		}
	}

	// Create a remote ref + client for the package (if output is OCI)
	// then publish the package to the remote.
	if helpers.IsOCIURL(p.cfg.CreateOpts.Output) {
		ref, err := zoci.ReferenceFromMetadata(p.cfg.CreateOpts.Output, &p.cfg.Pkg.Metadata, &p.cfg.Pkg.Build)
		if err != nil {
			return err
		}
		remote, err := zoci.NewRemote(ref, oci.PlatformForArch(config.GetArch()))
		if err != nil {
			return err
		}

		ctx := context.TODO()
		err = remote.PublishPackage(ctx, &p.cfg.Pkg, p.layout, config.CommonOptions.OCIConcurrency)
		if err != nil {
			return fmt.Errorf("unable to publish package: %w", err)
		}
		message.HorizontalRule()
		flags := ""
		if config.CommonOptions.Insecure {
			flags = "--insecure"
		}
		message.Title("To inspect/deploy/pull:", "")
		message.ZarfCommand("package inspect %s %s", helpers.OCIURLPrefix+remote.Repo().Reference.String(), flags)
		message.ZarfCommand("package deploy %s %s", helpers.OCIURLPrefix+remote.Repo().Reference.String(), flags)
		message.ZarfCommand("package pull %s %s", helpers.OCIURLPrefix+remote.Repo().Reference.String(), flags)
	} else {
		// Use the output path if the user specified it.
		packageName := filepath.Join(p.cfg.CreateOpts.Output, p.GetPackageName())

		// Try to remove the package if it already exists.
		_ = os.Remove(packageName)

		// Create the package tarball.
		if err := p.archivePackage(packageName); err != nil {
			return fmt.Errorf("unable to archive package: %w", err)
		}
	}

	// Output the SBOM files into a directory if specified.
	if p.cfg.CreateOpts.ViewSBOM || p.cfg.CreateOpts.SBOMOutputDir != "" {
		outputSBOM := p.cfg.CreateOpts.SBOMOutputDir
		var sbomDir string
		if err := p.layout.SBOMs.Unarchive(); err != nil {
			return fmt.Errorf("unable to unarchive SBOMs: %w", err)
		}
		sbomDir = p.layout.SBOMs.Path

		if outputSBOM != "" {
			out, err := sbom.OutputSBOMFiles(sbomDir, outputSBOM, p.cfg.Pkg.Metadata.Name)
			if err != nil {
				return err
			}
			sbomDir = out
		}

		if p.cfg.CreateOpts.ViewSBOM {
			sbom.ViewSBOMFiles(sbomDir)
		}
	}
	return nil
}

func (p *Packager) getFilesToSBOM(component types.ZarfComponent) (*layout.ComponentSBOM, error) {
	componentPaths, err := p.layout.Components.Create(component)
	if err != nil {
		return nil, err
	}
	// Create an struct to hold the SBOM information for this component.
	componentSBOM := &layout.ComponentSBOM{
		Files:     []string{},
		Component: componentPaths,
	}

	appendSBOMFiles := func(path string) error {
		if helpers.IsDir(path) {
			files, err := helpers.RecursiveFileList(path, nil, false)
			if err != nil {
				return err
			}
			componentSBOM.Files = append(componentSBOM.Files, files...)
		} else {
			info, err := os.Lstat(path)
			if err != nil {
				return err
			}
			if info.Mode().IsRegular() {
				componentSBOM.Files = append(componentSBOM.Files, path)
			}
		}

		return nil
	}

	for filesIdx, file := range component.Files {
		path := filepath.Join(componentPaths.Files, strconv.Itoa(filesIdx), filepath.Base(file.Target))
		err := appendSBOMFiles(path)
		if err != nil {
			return nil, err
		}
	}

	for dataIdx, data := range component.DataInjections {
		path := filepath.Join(componentPaths.DataInjections, strconv.Itoa(dataIdx), filepath.Base(data.Target.Path))

		err := appendSBOMFiles(path)
		if err != nil {
			return nil, err
		}
	}

	return componentSBOM, nil
}

func (p *Packager) addComponent(index int, component types.ZarfComponent) error {
	message.HeaderInfof("📦 %s COMPONENT", strings.ToUpper(component.Name))

	isSkeleton := p.cfg.CreateOpts.IsSkeleton

	componentPaths, err := p.layout.Components.Create(component)
	if err != nil {
		return err
	}

	if isSkeleton && component.DeprecatedCosignKeyPath != "" {
		dst := filepath.Join(componentPaths.Base, "cosign.pub")
		err := helpers.CreatePathAndCopy(component.DeprecatedCosignKeyPath, dst)
		if err != nil {
			return err
		}
		p.cfg.Pkg.Components[index].DeprecatedCosignKeyPath = "cosign.pub"
	}

	// TODO: (@WSTARR) Shim the skeleton component's create action dirs to be empty.  This prevents actions from failing by cd'ing into directories that will be flattened.
	if isSkeleton {
		component.Actions.OnCreate.Defaults.Dir = ""
		resetActions := func(actionList []actions.Action) []actions.Action {
			for idx := range actionList {
				actionList[idx].Dir = nil
			}
			return actionList
		}
		component.Actions.OnCreate.Before = resetActions(component.Actions.OnCreate.Before)
		component.Actions.OnCreate.After = resetActions(component.Actions.OnCreate.After)
		component.Actions.OnCreate.OnSuccess = resetActions(component.Actions.OnCreate.OnSuccess)
		component.Actions.OnCreate.OnFailure = resetActions(component.Actions.OnCreate.OnFailure)
	}

	onCreate := component.Actions.OnCreate
	if !isSkeleton {
		if err := p.runActions(onCreate.Defaults, onCreate.Before); err != nil {
			return fmt.Errorf("unable to run component before action: %w", err)
		}
	}

	// If any helm charts are defined, process them.
	for chartIdx, chart := range component.Charts {

		helmCfg := helm.New(chart, componentPaths.Charts, componentPaths.Values)

		if isSkeleton {
			if chart.LocalPath != "" {
				rel := filepath.Join(layout.ChartsDir, fmt.Sprintf("%s-%d", chart.Name, chartIdx))
				dst := filepath.Join(componentPaths.Base, rel)

				err := helpers.CreatePathAndCopy(chart.LocalPath, dst)
				if err != nil {
					return err
				}

				p.cfg.Pkg.Components[index].Charts[chartIdx].LocalPath = rel
			}

			for valuesIdx, path := range chart.ValuesFiles {
				if helpers.IsURL(path) {
					continue
				}

				rel := fmt.Sprintf("%s-%d", helm.StandardName(layout.ValuesDir, chart), valuesIdx)
				p.cfg.Pkg.Components[index].Charts[chartIdx].ValuesFiles[valuesIdx] = rel

				if err := helpers.CreatePathAndCopy(path, filepath.Join(componentPaths.Base, rel)); err != nil {
					return fmt.Errorf("unable to copy chart values file %s: %w", path, err)
				}
			}
		} else {
			err := helmCfg.PackageChart(componentPaths.Charts)
			if err != nil {
				return err
			}
		}
	}

	for filesIdx, file := range component.Files {
		message.Debugf("Loading %#v", file)

		rel := filepath.Join(layout.FilesDir, strconv.Itoa(filesIdx), filepath.Base(file.Target))
		dst := filepath.Join(componentPaths.Base, rel)
		destinationDir := filepath.Dir(dst)

		if helpers.IsURL(file.Source) {
			if isSkeleton {
				continue
			}

			if file.ExtractPath != "" {

				// get the compressedFileName from the source
				compressedFileName, err := helpers.ExtractBasePathFromURL(file.Source)
				if err != nil {
					return fmt.Errorf(lang.ErrFileNameExtract, file.Source, err.Error())
				}

				compressedFile := filepath.Join(componentPaths.Temp, compressedFileName)

				// If the file is an archive, download it to the componentPath.Temp
				if err := utils.DownloadToFile(file.Source, compressedFile, component.DeprecatedCosignKeyPath); err != nil {
					return fmt.Errorf(lang.ErrDownloading, file.Source, err.Error())
				}

				err = archiver.Extract(compressedFile, file.ExtractPath, destinationDir)
				if err != nil {
					return fmt.Errorf(lang.ErrFileExtract, file.ExtractPath, compressedFileName, err.Error())
				}

			} else {
				if err := utils.DownloadToFile(file.Source, dst, component.DeprecatedCosignKeyPath); err != nil {
					return fmt.Errorf(lang.ErrDownloading, file.Source, err.Error())
				}
			}

		} else {
			if file.ExtractPath != "" {
				if err := archiver.Extract(file.Source, file.ExtractPath, destinationDir); err != nil {
					return fmt.Errorf(lang.ErrFileExtract, file.ExtractPath, file.Source, err.Error())
				}
			} else {
				if err := helpers.CreatePathAndCopy(file.Source, dst); err != nil {
					return fmt.Errorf("unable to copy file %s: %w", file.Source, err)
				}
			}

		}

		if file.ExtractPath != "" {
			// Make sure dst reflects the actual file or directory.
			updatedExtractedFileOrDir := filepath.Join(destinationDir, file.ExtractPath)
			if updatedExtractedFileOrDir != dst {
				if err := os.Rename(updatedExtractedFileOrDir, dst); err != nil {
					return fmt.Errorf(lang.ErrWritingFile, dst, err)
				}
			}
		}

		if isSkeleton {
			// Change the source to the new relative source directory (any remote files will have been skipped above)
			p.cfg.Pkg.Components[index].Files[filesIdx].Source = rel
			// Remove the extractPath from a skeleton since it will already extract it
			p.cfg.Pkg.Components[index].Files[filesIdx].ExtractPath = ""
		}

		// Abort packaging on invalid shasum (if one is specified).
		if file.Shasum != "" {
			if err := helpers.SHAsMatch(dst, file.Shasum); err != nil {
				return err
			}
		}

<<<<<<< HEAD
		if file.Executable || helpers.IsDir(dst) {
			_ = os.Chmod(dst, 0700)
=======
		if file.Executable || utils.IsDir(dst) {
			_ = os.Chmod(dst, helpers.ReadWriteExecuteUser)
>>>>>>> 21ccaaa2
		} else {
			_ = os.Chmod(dst, helpers.ReadWriteUser)
		}
	}

	if len(component.DataInjections) > 0 {
		spinner := message.NewProgressSpinner("Loading data injections")
		defer spinner.Stop()

		for dataIdx, data := range component.DataInjections {
			spinner.Updatef("Copying data injection %s for %s", data.Target.Path, data.Target.Selector)

			rel := filepath.Join(layout.DataInjectionsDir, strconv.Itoa(dataIdx), filepath.Base(data.Target.Path))
			dst := filepath.Join(componentPaths.Base, rel)

			if helpers.IsURL(data.Source) {
				if isSkeleton {
					continue
				}
				if err := utils.DownloadToFile(data.Source, dst, component.DeprecatedCosignKeyPath); err != nil {
					return fmt.Errorf(lang.ErrDownloading, data.Source, err.Error())
				}
			} else {
				if err := helpers.CreatePathAndCopy(data.Source, dst); err != nil {
					return fmt.Errorf("unable to copy data injection %s: %s", data.Source, err.Error())
				}
				if isSkeleton {
					p.cfg.Pkg.Components[index].DataInjections[dataIdx].Source = rel
				}
			}
		}
		spinner.Success()
	}

	if len(component.Manifests) > 0 {
		// Get the proper count of total manifests to add.
		manifestCount := 0

		for _, manifest := range component.Manifests {
			manifestCount += len(manifest.Files)
			manifestCount += len(manifest.Kustomizations)
		}

		spinner := message.NewProgressSpinner("Loading %d K8s manifests", manifestCount)
		defer spinner.Stop()

		// Iterate over all manifests.
		for manifestIdx, manifest := range component.Manifests {
			for fileIdx, path := range manifest.Files {
				rel := filepath.Join(layout.ManifestsDir, fmt.Sprintf("%s-%d.yaml", manifest.Name, fileIdx))
				dst := filepath.Join(componentPaths.Base, rel)

				// Copy manifests without any processing.
				spinner.Updatef("Copying manifest %s", path)
				if helpers.IsURL(path) {
					if isSkeleton {
						continue
					}
					if err := utils.DownloadToFile(path, dst, component.DeprecatedCosignKeyPath); err != nil {
						return fmt.Errorf(lang.ErrDownloading, path, err.Error())
					}
				} else {
					if err := helpers.CreatePathAndCopy(path, dst); err != nil {
						return fmt.Errorf("unable to copy manifest %s: %w", path, err)
					}
					if isSkeleton {
						p.cfg.Pkg.Components[index].Manifests[manifestIdx].Files[fileIdx] = rel
					}
				}
			}

			for kustomizeIdx, path := range manifest.Kustomizations {
				// Generate manifests from kustomizations and place in the package.
				spinner.Updatef("Building kustomization for %s", path)

				kname := fmt.Sprintf("kustomization-%s-%d.yaml", manifest.Name, kustomizeIdx)
				rel := filepath.Join(layout.ManifestsDir, kname)
				dst := filepath.Join(componentPaths.Base, rel)

				if err := kustomize.Build(path, dst, manifest.KustomizeAllowAnyDirectory); err != nil {
					return fmt.Errorf("unable to build kustomization %s: %w", path, err)
				}
				if isSkeleton {
					p.cfg.Pkg.Components[index].Manifests[manifestIdx].Files = append(p.cfg.Pkg.Components[index].Manifests[manifestIdx].Files, rel)
				}
			}
			if isSkeleton {
				// remove kustomizations
				p.cfg.Pkg.Components[index].Manifests[manifestIdx].Kustomizations = nil
			}
		}
		spinner.Success()
	}

	// Load all specified git repos.
	if len(component.Repos) > 0 && !isSkeleton {
		spinner := message.NewProgressSpinner("Loading %d git repos", len(component.Repos))
		defer spinner.Stop()

		for _, url := range component.Repos {
			// Pull all the references if there is no `@` in the string.
			gitCfg := git.NewWithSpinner(types.GitServerInfo{}, spinner)
			if err := gitCfg.Pull(url, componentPaths.Repos, false); err != nil {
				return fmt.Errorf("unable to pull git repo %s: %w", url, err)
			}
		}
		spinner.Success()
	}

	if !isSkeleton {
		if err := p.runActions(onCreate.Defaults, onCreate.After); err != nil {
			return fmt.Errorf("unable to run component after action: %w", err)
		}
	}

	return nil
}

// generateChecksum walks through all of the files starting at the base path and generates a checksum file.
// Each file within the basePath represents a layer within the Zarf package.
// generateChecksum returns a SHA256 checksum of the checksums.txt file.
func (p *Packager) generatePackageChecksums() (string, error) {
	// Loop over the "loaded" files
	var checksumsData = []string{}
	for rel, abs := range p.layout.Files() {
		if rel == layout.ZarfYAML || rel == layout.Checksums {
			continue
		}

		sum, err := helpers.GetSHA256OfFile(abs)
		if err != nil {
			return "", err
		}
		checksumsData = append(checksumsData, fmt.Sprintf("%s %s", sum, rel))
	}
	slices.Sort(checksumsData)

	// Create the checksums file
	checksumsFilePath := p.layout.Checksums
<<<<<<< HEAD
	if err := helpers.WriteFile(checksumsFilePath, []byte(strings.Join(checksumsData, "\n")+"\n")); err != nil {
=======
	if err := os.WriteFile(checksumsFilePath, []byte(strings.Join(checksumsData, "\n")+"\n"), helpers.ReadWriteUser); err != nil {
>>>>>>> 21ccaaa2
		return "", err
	}

	// Calculate the checksum of the checksum file
	return helpers.GetSHA256OfFile(checksumsFilePath)
}

// loadDifferentialData extracts the zarf config of a designated 'reference' package that we are building a differential over and creates a list of all images and repos that are in the reference package
func (p *Packager) loadDifferentialData() error {
	// Save the fact that this is a differential build into the build data of the package
	p.cfg.Pkg.Build.Differential = true

	tmpDir, _ := utils.MakeTempDir(config.CommonOptions.TempDirectory)
	defer os.RemoveAll(tmpDir)

	// Load the package spec of the package we're using as a 'reference' for the differential build
	if helpers.IsOCIURL(p.cfg.CreateOpts.DifferentialData.DifferentialPackagePath) {
		remote, err := zoci.NewRemote(p.cfg.CreateOpts.DifferentialData.DifferentialPackagePath, oci.PlatformForArch(config.GetArch()))
		if err != nil {
			return err
		}
		pkg, err := remote.FetchZarfYAML(context.TODO())
		if err != nil {
			return err
		}
		err = utils.WriteYaml(filepath.Join(tmpDir, layout.ZarfYAML), pkg, helpers.ReadWriteUser)
		if err != nil {
			return err
		}
	} else {
		if err := archiver.Extract(p.cfg.CreateOpts.DifferentialData.DifferentialPackagePath, layout.ZarfYAML, tmpDir); err != nil {
			return fmt.Errorf("unable to extract the differential zarf package spec: %s", err.Error())
		}
	}

	var differentialZarfConfig types.ZarfPackage
	if err := utils.ReadYaml(filepath.Join(tmpDir, layout.ZarfYAML), &differentialZarfConfig); err != nil {
		return fmt.Errorf("unable to load the differential zarf package spec: %s", err.Error())
	}

	// Generate a map of all the images and repos that are included in the provided package
	allIncludedImagesMap := map[string]bool{}
	allIncludedReposMap := map[string]bool{}
	for _, component := range differentialZarfConfig.Components {
		for _, image := range component.Images {
			allIncludedImagesMap[image] = true
		}
		for _, repo := range component.Repos {
			allIncludedReposMap[repo] = true
		}
	}

	p.cfg.CreateOpts.DifferentialData.DifferentialImages = allIncludedImagesMap
	p.cfg.CreateOpts.DifferentialData.DifferentialRepos = allIncludedReposMap
	p.cfg.CreateOpts.DifferentialData.DifferentialPackageVersion = differentialZarfConfig.Metadata.Version

	return nil
}

// removeCopiesFromDifferentialPackage will remove any images and repos that are already included in the reference package from the new package
func (p *Packager) removeCopiesFromDifferentialPackage() error {
	// If a differential build was not requested, continue on as normal
	if p.cfg.CreateOpts.DifferentialData.DifferentialPackagePath == "" {
		return nil
	}

	// Loop through all of the components to determine if any of them are using already included images or repos
	componentMap := make(map[int]types.ZarfComponent)
	for idx, component := range p.cfg.Pkg.Components {
		newImageList := []string{}
		newRepoList := []string{}
		// Generate a list of all unique images for this component
		for _, img := range component.Images {
			// If a image doesn't have a ref (or is a commonly reused ref), we will include this image in the differential package
			imgRef, err := transform.ParseImageRef(img)
			if err != nil {
				return fmt.Errorf("unable to parse image ref %s: %s", img, err.Error())
			}

			// Only include new images or images that have a commonly overwritten tag
			imgTag := imgRef.TagOrDigest
			useImgAnyways := imgTag == ":latest" || imgTag == ":stable" || imgTag == ":nightly"
			if useImgAnyways || !p.cfg.CreateOpts.DifferentialData.DifferentialImages[img] {
				newImageList = append(newImageList, img)
			} else {
				message.Debugf("Image %s is already included in the differential package", img)
			}
		}

		// Generate a list of all unique repos for this component
		for _, repoURL := range component.Repos {
			// Split the remote url and the zarf reference
			_, refPlain, err := transform.GitURLSplitRef(repoURL)
			if err != nil {
				return err
			}

			var ref plumbing.ReferenceName
			// Parse the ref from the git URL.
			if refPlain != "" {
				ref = git.ParseRef(refPlain)
			}

			// Only include new repos or repos that were not referenced by a specific commit sha or tag
			useRepoAnyways := ref == "" || (!ref.IsTag() && !plumbing.IsHash(refPlain))
			if useRepoAnyways || !p.cfg.CreateOpts.DifferentialData.DifferentialRepos[repoURL] {
				newRepoList = append(newRepoList, repoURL)
			} else {
				message.Debugf("Repo %s is already included in the differential package", repoURL)
			}
		}

		// Update the component with the unique lists of repos and images
		component.Images = newImageList
		component.Repos = newRepoList
		componentMap[idx] = component
	}

	// Update the package with the new component list
	for idx, component := range componentMap {
		p.cfg.Pkg.Components[idx] = component
	}

	return nil
}<|MERGE_RESOLUTION|>--- conflicted
+++ resolved
@@ -514,13 +514,8 @@
 			}
 		}
 
-<<<<<<< HEAD
 		if file.Executable || helpers.IsDir(dst) {
-			_ = os.Chmod(dst, 0700)
-=======
-		if file.Executable || utils.IsDir(dst) {
 			_ = os.Chmod(dst, helpers.ReadWriteExecuteUser)
->>>>>>> 21ccaaa2
 		} else {
 			_ = os.Chmod(dst, helpers.ReadWriteUser)
 		}
@@ -660,11 +655,8 @@
 
 	// Create the checksums file
 	checksumsFilePath := p.layout.Checksums
-<<<<<<< HEAD
-	if err := helpers.WriteFile(checksumsFilePath, []byte(strings.Join(checksumsData, "\n")+"\n")); err != nil {
-=======
+
 	if err := os.WriteFile(checksumsFilePath, []byte(strings.Join(checksumsData, "\n")+"\n"), helpers.ReadWriteUser); err != nil {
->>>>>>> 21ccaaa2
 		return "", err
 	}
 

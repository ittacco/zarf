--- conflicted
+++ resolved
@@ -42,13 +42,8 @@
 // LoadPackage loads a package from a cluster.
 //
 // This is not implemented.
-<<<<<<< HEAD
-func (s *ClusterSource) LoadPackage(_ *layout.PackagePaths, _ filters.ComponentFilterStrategy, _ bool) error {
-	return fmt.Errorf("not implemented")
-=======
 func (s *ClusterSource) LoadPackage(_ *layout.PackagePaths, _ filters.ComponentFilterStrategy, _ bool) (types.ZarfPackage, []string, error) {
 	return types.ZarfPackage{}, nil, fmt.Errorf("not implemented")
->>>>>>> 01aa1528
 }
 
 // Collect collects a package from a cluster.

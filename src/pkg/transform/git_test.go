// SPDX-License-Identifier: Apache-2.0
// SPDX-FileCopyrightText: 2021-Present The Zarf Authors

// Package transform provides helper functions to transform URLs to airgap equivalents
package transform

import (
	"testing"

	"github.com/defenseunicorns/zarf/src/pkg/message"
	"github.com/stretchr/testify/require"
)

var gitURLs = []string{
	// Normal git repos and references for pushing/pulling
	"https://repo1.dso.mil/platform-one/big-bang/apps/security-tools/twistlock.git",
	"https://github.com/defenseunicorns/zarf.git",
	"https://ghcr.io/stefanprodan/podinfo_fasd-123.git",
	"git://k3d-cluster.localhost/defenseunicorns/zarf-agent",
	"http://localhost:5000/some-cool-repo",
	"ssh://ghcr.io/stefanprodan/podinfo@6.0.0",
	"https://stefanprodan/podinfo.git@adf0fasd10.1.223124123123-asdf",
	"https://repo1.dso.mil/platform-one/big-bang/apps/security-tools/twistlock.git@0.0.9-bb.0",
	"file:///srv/git/stefanprodan/podinfo@adf0fasd10.1.223124123123-asdf",
	"https://me0515@dev.azure.com/me0515/zarf-public-test/_git/zarf-public-test",
	"https://me0515@dev.azure.com/me0515/zarf-public-test/_git/zarf-public-test@524980951ff16e19dc25232e9aea8fd693989ba6",
	"https://github.com/defenseunicorns/zarf.helm.git",
	"https://github.com/defenseunicorns/zarf.git@refs/tags/v0.16.0",
	"https://github.com/DoD-Platform-One/big-bang.git@refs/heads/release-1.54.x",
	"https://github.com/prometheus-community/helm-charts.git@kube-prometheus-stack-47.3.0",
	"https://github.com/prometheus-community/",
	"https://github.com/",

	// Smart Git Protocol URLs for proxying (https://www.git-scm.com/docs/http-protocol)
	"https://github.com/defenseunicorns/zarf.helm.git/info/refs",
	"https://github.com/defenseunicorns/zarf.helm.git/info/refs?service=git-upload-pack",
	"https://github.com/defenseunicorns/zarf.helm.git/info/refs?service=git-receive-pack",
	"https://github.com/defenseunicorns/zarf.helm.git/git-upload-pack",
	"https://github.com/defenseunicorns/zarf.helm.git/git-receive-pack",
}

var badGitURLs = []string{
	"i am not a url at all",
	"C:\\Users\\zarf",
}

func TestMutateGitURLsInText(t *testing.T) {
<<<<<<< HEAD
=======
	dummyLogger := func(_ string, _ ...any) {}
>>>>>>> d0bcc204
	originalText := `
	# Here we handle git URLs (see below comments)
	# We transform https://*/*.git URLs
	https://github.com/defenseunicorns/zarf.git
	# Even URLs with things on either side
	stuff https://github.com/defenseunicorns/zarf.git andthings
	# Including ssh://*/*.git URLs
	ssh://git@github.com/defenseunicorns/zarf.git
	# But not non .git URLs
	https://www.defenseunicorns.com/
	`

	expectedText := `
	# Here we handle git URLs (see below comments)
	# We transform https://*/*.git URLs
	https://gitlab.com/repo-owner/zarf-1211668992.git
	# Even URLs with things on either side
	stuff https://gitlab.com/repo-owner/zarf-1211668992.git andthings
	# Including ssh://*/*.git URLs
	https://gitlab.com/repo-owner/zarf-2566185087.git
	# But not non .git URLs
	https://www.defenseunicorns.com/
	`

	resultingText := MutateGitURLsInText(message.Warnf, "https://gitlab.com", originalText, "repo-owner")
	require.Equal(t, expectedText, resultingText)
}

func TestGitURLSplitRef(t *testing.T) {
	var expectedResult = [][]string{
		// Normal git repos and references for pushing/pulling
		{"https://repo1.dso.mil/platform-one/big-bang/apps/security-tools/twistlock.git", ""},
		{"https://github.com/defenseunicorns/zarf.git", ""},
		{"https://ghcr.io/stefanprodan/podinfo_fasd-123.git", ""},
		{"git://k3d-cluster.localhost/defenseunicorns/zarf-agent", ""},
		{"http://localhost:5000/some-cool-repo", ""},
		{"ssh://ghcr.io/stefanprodan/podinfo", "6.0.0"},
		{"https://stefanprodan/podinfo.git", "adf0fasd10.1.223124123123-asdf"},
		{"https://repo1.dso.mil/platform-one/big-bang/apps/security-tools/twistlock.git", "0.0.9-bb.0"},
		{"file:///srv/git/stefanprodan/podinfo", "adf0fasd10.1.223124123123-asdf"},
		{"https://me0515@dev.azure.com/me0515/zarf-public-test/_git/zarf-public-test", ""},
		{"https://me0515@dev.azure.com/me0515/zarf-public-test/_git/zarf-public-test", "524980951ff16e19dc25232e9aea8fd693989ba6"},
		{"https://github.com/defenseunicorns/zarf.helm.git", ""},
		{"https://github.com/defenseunicorns/zarf.git", "refs/tags/v0.16.0"},
		{"https://github.com/DoD-Platform-One/big-bang.git", "refs/heads/release-1.54.x"},
		{"https://github.com/prometheus-community/helm-charts.git", "kube-prometheus-stack-47.3.0"},
		{"https://github.com/prometheus-community", ""},
		{"https://github.com/", ""},

		// Smart Git Protocol URLs for proxying (https://www.git-scm.com/docs/http-protocol)
		{"https://github.com/defenseunicorns/zarf.helm.git", ""},
		{"https://github.com/defenseunicorns/zarf.helm.git", ""},
		{"https://github.com/defenseunicorns/zarf.helm.git", ""},
		{"https://github.com/defenseunicorns/zarf.helm.git", ""},
		{"https://github.com/defenseunicorns/zarf.helm.git", ""},
	}

	for idx, url := range gitURLs {
		gitURLNoRef, refPlain, err := GitURLSplitRef(url)
		require.NoError(t, err)
		require.Equal(t, expectedResult[idx][0], gitURLNoRef)
		require.Equal(t, expectedResult[idx][1], refPlain)
	}

	for _, url := range badGitURLs {
		_, _, err := GitURLSplitRef(url)
		require.Error(t, err)
	}
}

func TestGitURLtoFolderName(t *testing.T) {
	var expectedResult = []string{
		// Normal git repos and references for pushing/pulling
		"twistlock-1590638614",
		"zarf-3863619701",
		"podinfo_fasd-123-1478387306",
		"zarf-agent-802453811",
		"some-cool-repo-1916670310",
		"podinfo-1350532569",
		"podinfo-1853010387",
		"twistlock-1920149257",
		"podinfo-122075437",
		"zarf-public-test-612413317",
		"zarf-public-test-634307705",
		"zarf.helm-2570741950",
		"zarf-2175050463",
		"big-bang-2705706079",
		"helm-charts-1319967699",
		"prometheus-community-3453166319",
		"-1276058275",

		// Smart Git Protocol URLs for proxying (https://www.git-scm.com/docs/http-protocol)
		"zarf.helm-2570741950",
		"zarf.helm-2570741950",
		"zarf.helm-2570741950",
		"zarf.helm-2570741950",
		"zarf.helm-2570741950",
	}

	for idx, url := range gitURLs {
		repoFolder, err := GitURLtoFolderName(url)
		require.NoError(t, err)
		require.Equal(t, expectedResult[idx], repoFolder)
	}

	for _, url := range badGitURLs {
		_, err := GitURLtoFolderName(url)
		require.Error(t, err)
	}
}

func TestGitURLtoRepoName(t *testing.T) {
	var expectedResult = []string{
		// Normal git repos and references for pushing/pulling
		"twistlock-97328248",
		"zarf-1211668992",
		"podinfo_fasd-123-84577122",
		"zarf-agent-3633494462",
		"some-cool-repo-926913879",
		"podinfo-2985051089",
		"podinfo-2197246515",
		"twistlock-97328248",
		"podinfo-1175499642",
		"zarf-public-test-2170732467",
		"zarf-public-test-2170732467",
		"zarf.helm-842267124",
		"zarf-1211668992",
		"big-bang-2366614037",
		"helm-charts-3648076006",
		"prometheus-community-2749132599",
		"-98306241",

		// Smart Git Protocol URLs for proxying (https://www.git-scm.com/docs/http-protocol)
		"zarf.helm-842267124",
		"zarf.helm-842267124",
		"zarf.helm-842267124",
		"zarf.helm-842267124",
		"zarf.helm-842267124",
	}

	for idx, url := range gitURLs {
		repoName, err := GitURLtoRepoName(url)
		require.NoError(t, err)
		require.Equal(t, expectedResult[idx], repoName)
	}

	for _, url := range badGitURLs {
		_, err := GitURLtoRepoName(url)
		require.Error(t, err)
	}
}

func TestGitURL(t *testing.T) {
	var expectedResult = []string{
		// Normal git repos and references for pushing/pulling
		"https://gitlab.com/repo-owner/twistlock-97328248.git",
		"https://gitlab.com/repo-owner/zarf-1211668992.git",
		"https://gitlab.com/repo-owner/podinfo_fasd-123-84577122.git",
		"https://gitlab.com/repo-owner/zarf-agent-3633494462",
		"https://gitlab.com/repo-owner/some-cool-repo-926913879",
		"https://gitlab.com/repo-owner/podinfo-2985051089",
		"https://gitlab.com/repo-owner/podinfo-2197246515.git",
		"https://gitlab.com/repo-owner/twistlock-97328248.git",
		"https://gitlab.com/repo-owner/podinfo-1175499642",
		"https://gitlab.com/repo-owner/zarf-public-test-2170732467",
		"https://gitlab.com/repo-owner/zarf-public-test-2170732467",
		"https://gitlab.com/repo-owner/zarf.helm-842267124.git",
		"https://gitlab.com/repo-owner/zarf-1211668992.git",
		"https://gitlab.com/repo-owner/big-bang-2366614037.git",
		"https://gitlab.com/repo-owner/helm-charts-3648076006.git",
		"https://gitlab.com/repo-owner/prometheus-community-2749132599",
		"https://gitlab.com/repo-owner/-98306241",

		// Smart Git Protocol URLs for proxying (https://www.git-scm.com/docs/http-protocol)
		"https://gitlab.com/repo-owner/zarf.helm-842267124.git/info/refs",
		"https://gitlab.com/repo-owner/zarf.helm-842267124.git/info/refs?service=git-upload-pack",
		"https://gitlab.com/repo-owner/zarf.helm-842267124.git/info/refs?service=git-receive-pack",
		"https://gitlab.com/repo-owner/zarf.helm-842267124.git/git-upload-pack",
		"https://gitlab.com/repo-owner/zarf.helm-842267124.git/git-receive-pack",
	}

	for idx, url := range gitURLs {
		repoURL, err := GitURL("https://gitlab.com", url, "repo-owner")
		require.NoError(t, err)
		require.Equal(t, expectedResult[idx], repoURL.String())
	}

	for _, url := range badGitURLs {
		_, err := GitURL("https://gitlab.com", url, "repo-owner")
		require.Error(t, err)
	}
}<|MERGE_RESOLUTION|>--- conflicted
+++ resolved
@@ -45,10 +45,7 @@
 }
 
 func TestMutateGitURLsInText(t *testing.T) {
-<<<<<<< HEAD
-=======
 	dummyLogger := func(_ string, _ ...any) {}
->>>>>>> d0bcc204
 	originalText := `
 	# Here we handle git URLs (see below comments)
 	# We transform https://*/*.git URLs
@@ -66,7 +63,7 @@
 	# We transform https://*/*.git URLs
 	https://gitlab.com/repo-owner/zarf-1211668992.git
 	# Even URLs with things on either side
-	stuff https://gitlab.com/repo-owner/zarf-1211668992.git andthings
+	stuff https://gitlab.com/repo-owner/zarf-1211668992.git and things
 	# Including ssh://*/*.git URLs
 	https://gitlab.com/repo-owner/zarf-2566185087.git
 	# But not non .git URLs

// SPDX-License-Identifier: Apache-2.0
// SPDX-FileCopyrightText: 2021-Present The Zarf Authors

// Package cluster contains Zarf-specific cluster management functions.
package cluster

import (
	"context"
	"fmt"
	"io"
	"net/http"
	"net/url"
	"strconv"
	"strings"
	"sync"
	"time"

	corev1 "k8s.io/api/core/v1"
	metav1 "k8s.io/apimachinery/pkg/apis/meta/v1"
	"k8s.io/client-go/kubernetes"
	"k8s.io/client-go/rest"
	"k8s.io/client-go/tools/portforward"
	"k8s.io/client-go/transport/spdy"

	"github.com/defenseunicorns/pkg/helpers/v2"
	"github.com/defenseunicorns/zarf/src/pkg/message"
	"github.com/defenseunicorns/zarf/src/types"
)

// Zarf specific connect strings
const (
	ZarfConnectLabelName             = "zarf.dev/connect-name"
	ZarfConnectAnnotationDescription = "zarf.dev/connect-description"
	ZarfConnectAnnotationURL         = "zarf.dev/connect-url"

	ZarfRegistry = "REGISTRY"
	ZarfGit      = "GIT"
	ZarfInjector = "INJECTOR"

	ZarfInjectorName  = "zarf-injector"
	ZarfInjectorPort  = 5000
	ZarfRegistryName  = "zarf-docker-registry"
	ZarfRegistryPort  = 5000
	ZarfGitServerName = "zarf-gitea-http"
	ZarfGitServerPort = 3000
)

// TunnelInfo is a struct that contains the necessary info to create a new Tunnel
type TunnelInfo struct {
	LocalPort    int
	RemotePort   int
	Namespace    string
	ResourceType string
	ResourceName string
	urlSuffix    string
}

<<<<<<< HEAD
// PrintConnectTable will print a table of all Zarf connect matches found in the cluster.
func (c *Cluster) PrintConnectTable(ctx context.Context) error {
=======
// NewTunnelInfo returns a new TunnelInfo object for connecting to a cluster
func NewTunnelInfo(namespace, resourceType, resourceName, urlSuffix string, localPort, remotePort int) TunnelInfo {
	return TunnelInfo{
		namespace:    namespace,
		resourceType: resourceType,
		resourceName: resourceName,
		urlSuffix:    urlSuffix,
		localPort:    localPort,
		remotePort:   remotePort,
	}
}

// ListConnections will return a list of all Zarf connect matches found in the cluster.
func (c *Cluster) ListConnections(ctx context.Context) (types.ConnectStrings, error) {
>>>>>>> a567687b
	selector, err := metav1.LabelSelectorAsSelector(&metav1.LabelSelector{
		MatchExpressions: []metav1.LabelSelectorRequirement{{
			Operator: metav1.LabelSelectorOpExists,
			Key:      ZarfConnectLabelName,
		}},
	})
	if err != nil {
		return nil, err
	}
	serviceList, err := c.Clientset.CoreV1().Services("").List(ctx, metav1.ListOptions{LabelSelector: selector.String()})
	if err != nil {
		return nil, err
	}
	connections := types.ConnectStrings{}
	for _, svc := range serviceList.Items {
		name := svc.Labels[ZarfConnectLabelName]
		connections[name] = types.ConnectString{
			Description: svc.Annotations[ZarfConnectAnnotationDescription],
			URL:         svc.Annotations[ZarfConnectAnnotationURL],
		}
	}
	return connections, nil
}

// NewTargetTunnelInfo returns a new TunnelInfo object for the specified target.
func (c *Cluster) NewTargetTunnelInfo(ctx context.Context, target string) (TunnelInfo, error) {
	var err error
	zt := TunnelInfo{
		Namespace:    ZarfNamespaceName,
		ResourceType: SvcResource,
	}

	switch strings.ToUpper(target) {
	case ZarfRegistry:
		zt.ResourceName = ZarfRegistryName
		zt.RemotePort = ZarfRegistryPort
		zt.urlSuffix = `/v2/_catalog`
	case ZarfGit:
		zt.ResourceName = ZarfGitServerName
		zt.RemotePort = ZarfGitServerPort
	case ZarfInjector:
		zt.ResourceName = ZarfInjectorName
		zt.RemotePort = ZarfInjectorPort
	default:
		if target != "" {
			if zt, err = c.checkForZarfConnectLabel(ctx, target); err != nil {
				return TunnelInfo{}, fmt.Errorf("problem looking for a zarf connect label in the cluster: %s", err.Error())
			}
		}
		if zt.ResourceName == "" {
			return TunnelInfo{}, fmt.Errorf("missing resource name")
		}
		if zt.RemotePort < 1 {
			return TunnelInfo{}, fmt.Errorf("missing remote port")
		}
	}
	return zt, err
}

// Connect will establish a tunnel to the specified target.
func (c *Cluster) Connect(ctx context.Context, target string) (*Tunnel, error) {
	zt, err := c.NewTargetTunnelInfo(ctx, target)
	if err != nil {
		return nil, err
	}
	return c.ConnectTunnelInfo(ctx, zt)
}

// ConnectTunnelInfo connects to the cluster with the provided TunnelInfo
func (c *Cluster) ConnectTunnelInfo(ctx context.Context, zt TunnelInfo) (*Tunnel, error) {
	tunnel, err := c.NewTunnel(zt.Namespace, zt.ResourceType, zt.ResourceName, zt.urlSuffix, zt.LocalPort, zt.RemotePort)
	if err != nil {
		return nil, err
	}

	_, err = tunnel.Connect(ctx)
	if err != nil {
		return nil, err
	}

	return tunnel, nil
}

// ConnectToZarfRegistryEndpoint determines if a registry endpoint is in cluster, and if so opens a tunnel to connect to it
func (c *Cluster) ConnectToZarfRegistryEndpoint(ctx context.Context, registryInfo types.RegistryInfo) (string, *Tunnel, error) {
	registryEndpoint := registryInfo.Address

	var err error
	var tunnel *Tunnel
	if registryInfo.InternalRegistry {
		// Establish a registry tunnel to send the images to the zarf registry
		if tunnel, err = c.NewTunnel(ZarfNamespaceName, SvcResource, ZarfRegistryName, "", 0, ZarfRegistryPort); err != nil {
			return "", tunnel, err
		}
	} else {
		serviceList, err := c.Clientset.CoreV1().Services("").List(ctx, metav1.ListOptions{})
		if err != nil {
			return "", nil, err
		}
		svc, port, err := serviceInfoFromNodePortURL(serviceList.Items, registryInfo.Address)

		// If this is a service (no error getting svcInfo), create a port-forward tunnel to that resource
		if err == nil {
			if tunnel, err = c.NewTunnel(svc.Namespace, SvcResource, svc.Name, "", 0, port); err != nil {
				return "", tunnel, err
			}
		}
	}

	if tunnel != nil {
		_, err = tunnel.Connect(ctx)
		if err != nil {
			return "", tunnel, err
		}
		registryEndpoint = tunnel.Endpoint()
	}

	return registryEndpoint, tunnel, nil
}

// checkForZarfConnectLabel looks in the cluster for a connect name that matches the target
func (c *Cluster) checkForZarfConnectLabel(ctx context.Context, name string) (TunnelInfo, error) {
	var err error
	var zt TunnelInfo

	message.Debugf("Looking for a Zarf Connect Label in the cluster")

	selector, err := metav1.LabelSelectorAsSelector(&metav1.LabelSelector{
		MatchLabels: map[string]string{
			ZarfConnectLabelName: name,
		},
	})
	if err != nil {
		return TunnelInfo{}, err
	}
	listOpts := metav1.ListOptions{LabelSelector: selector.String()}
	serviceList, err := c.Clientset.CoreV1().Services("").List(ctx, listOpts)
	if err != nil {
		return TunnelInfo{}, err
	}

	if len(serviceList.Items) > 0 {
		// If there is a match, use the first one as these are supposed to be unique.
		svc := serviceList.Items[0]

		// Reset based on the matched params.
		zt.ResourceType = SvcResource
		zt.ResourceName = svc.Name
		zt.Namespace = svc.Namespace
		// Only support a service with a single port.
		zt.RemotePort = svc.Spec.Ports[0].TargetPort.IntValue()
		// if targetPort == 0, look for Port (which is required)
		if zt.RemotePort == 0 {
			// TODO: Need a check for if container port is not found
			remotePort, err := c.findPodContainerPort(ctx, svc)
			if err != nil {
				return TunnelInfo{}, err
			}
			zt.RemotePort = remotePort
		}

		// Add the url suffix too.
		zt.urlSuffix = svc.Annotations[ZarfConnectAnnotationURL]

		message.Debugf("tunnel connection match: %s/%s on port %d", svc.Namespace, svc.Name, zt.RemotePort)
	} else {
		return zt, fmt.Errorf("no matching services found for %s", name)
	}

	return zt, nil
}

func (c *Cluster) findPodContainerPort(ctx context.Context, svc corev1.Service) (int, error) {
	selector, err := metav1.LabelSelectorAsSelector(&metav1.LabelSelector{MatchLabels: svc.Spec.Selector})
	if err != nil {
		return 0, err
	}
	podList, err := c.Clientset.CoreV1().Pods(svc.Namespace).List(ctx, metav1.ListOptions{LabelSelector: selector.String()})
	if err != nil {
		return 0, err
	}
	for _, pod := range podList.Items {
		// Find the matching name on the port in the pod
		for _, container := range pod.Spec.Containers {
			for _, port := range container.Ports {
				if port.Name == svc.Spec.Ports[0].TargetPort.String() {
					return int(port.ContainerPort), nil
				}
			}
		}
	}
	return 0, nil
}

// TODO: Refactor to use netip.AddrPort instead of a string for nodePortURL.
func serviceInfoFromNodePortURL(services []corev1.Service, nodePortURL string) (corev1.Service, int, error) {
	// Attempt to parse as normal, if this fails add a scheme to the URL (docker registries don't use schemes)
	parsedURL, err := url.Parse(nodePortURL)
	if err != nil {
		parsedURL, err = url.Parse("scheme://" + nodePortURL)
		if err != nil {
			return corev1.Service{}, 0, err
		}
	}

	// Match hostname against localhost ip/hostnames
	hostname := parsedURL.Hostname()
	if hostname != helpers.IPV4Localhost && hostname != "localhost" {
		return corev1.Service{}, 0, fmt.Errorf("node port services should be on localhost")
	}

	// Get the node port from the nodeportURL.
	nodePort, err := strconv.Atoi(parsedURL.Port())
	if err != nil {
		return corev1.Service{}, 0, err
	}
	if nodePort < 30000 || nodePort > 32767 {
		return corev1.Service{}, 0, fmt.Errorf("node port services should use the port range 30000-32767")
	}

	for _, svc := range services {
		if svc.Spec.Type == "NodePort" {
			for _, port := range svc.Spec.Ports {
				if int(port.NodePort) == nodePort {
					return svc, int(port.Port), nil
				}
			}
		}
	}

	return corev1.Service{}, 0, fmt.Errorf("no matching node port services found")
}

// Global lock to synchronize port selections.
var globalMutex sync.Mutex

// Zarf Tunnel Configuration Constants.
const (
	PodResource = "pod"
	SvcResource = "svc"
)

// Tunnel is the main struct that configures and manages port forwarding tunnels to Kubernetes resources.
type Tunnel struct {
	clientset    kubernetes.Interface
	restConfig   *rest.Config
	out          io.Writer
	localPort    int
	remotePort   int
	namespace    string
	resourceType string
	resourceName string
	urlSuffix    string
	attempt      int
	stopChan     chan struct{}
	readyChan    chan struct{}
	errChan      chan error
}

// NewTunnel will create a new Tunnel struct.
// Note that if you use 0 for the local port, an open port on the host system
// will be selected automatically, and the Tunnel struct will be updated with the selected port.
func (c *Cluster) NewTunnel(namespace, resourceType, resourceName, urlSuffix string, local, remote int) (*Tunnel, error) {
	return &Tunnel{
		clientset:    c.Clientset,
		restConfig:   c.RestConfig,
		out:          io.Discard,
		localPort:    local,
		remotePort:   remote,
		namespace:    namespace,
		resourceType: resourceType,
		resourceName: resourceName,
		urlSuffix:    urlSuffix,
		stopChan:     make(chan struct{}, 1),
		readyChan:    make(chan struct{}, 1),
	}, nil
}

// Wrap takes a function that returns an error and wraps it to check for tunnel errors as well.
func (tunnel *Tunnel) Wrap(function func() error) error {
	var err error
	funcErrChan := make(chan error)

	go func() {
		funcErrChan <- function()
	}()

	select {
	case err = <-funcErrChan:
		return err
	case err = <-tunnel.ErrChan():
		return err
	}
}

// Connect will establish a tunnel to the specified target.
func (tunnel *Tunnel) Connect(ctx context.Context) (string, error) {
	url, err := tunnel.establish(ctx)

	// Try to establish the tunnel up to 3 times.
	if err != nil {
		tunnel.attempt++

		// If we have exceeded the number of attempts, exit with an error.
		if tunnel.attempt > 3 {
			return "", fmt.Errorf("unable to establish tunnel after 3 attempts: %w", err)
		}

		// Otherwise, retry the connection but delay increasing intervals between attempts.
		delay := tunnel.attempt * 10
		message.Debugf("%s", err.Error())
		message.Debugf("Delay creating tunnel, waiting %d seconds...", delay)

		timer := time.NewTimer(0)
		defer timer.Stop()

		select {
		case <-ctx.Done():
			return "", ctx.Err()
		case <-timer.C:
			url, err = tunnel.Connect(ctx)
			if err != nil {
				return "", err
			}

			timer.Reset(time.Duration(delay) * time.Second)
		}
	}

	return url, nil
}

// Endpoint returns the tunnel ip address and port (i.e. for docker registries)
func (tunnel *Tunnel) Endpoint() string {
	return fmt.Sprintf("%s:%d", helpers.IPV4Localhost, tunnel.localPort)
}

// ErrChan returns the tunnel's error channel
func (tunnel *Tunnel) ErrChan() chan error {
	return tunnel.errChan
}

// HTTPEndpoint returns the tunnel endpoint as a HTTP URL string.
func (tunnel *Tunnel) HTTPEndpoint() string {
	return fmt.Sprintf("http://%s", tunnel.Endpoint())
}

// FullURL returns the tunnel endpoint as a HTTP URL string with the urlSuffix appended.
func (tunnel *Tunnel) FullURL() string {
	return fmt.Sprintf("%s%s", tunnel.HTTPEndpoint(), tunnel.urlSuffix)
}

// Close disconnects a tunnel connection by closing the StopChan, thereby stopping the goroutine.
func (tunnel *Tunnel) Close() {
	close(tunnel.stopChan)
}

// establish opens a tunnel to a kubernetes resource, as specified by the provided tunnel struct.
func (tunnel *Tunnel) establish(ctx context.Context) (string, error) {
	var err error

	// Track this locally as we may need to retry if the tunnel fails.
	localPort := tunnel.localPort

	// If the local-port is 0, get an available port before continuing. We do this here instead of relying on the
	// underlying port-forwarder library, because the port-forwarder library does not expose the selected local port in a
	// machine-readable manner.
	// Synchronize on the global lock to avoid race conditions with concurrently selecting the same available port,
	// since there is a brief moment between `GetAvailablePort` and `forwarder.ForwardPorts` where the selected port
	// is available for selection again.
	if localPort == 0 {
		message.Debugf("Requested local port is 0. Selecting an open port on host system")
		localPort, err = helpers.GetAvailablePort()
		if err != nil {
			return "", fmt.Errorf("unable to find an available port: %w", err)
		}
		message.Debugf("Selected port %d", localPort)
		globalMutex.Lock()
		defer globalMutex.Unlock()
	}

	msg := fmt.Sprintf("Opening tunnel %d -> %d for %s/%s in namespace %s",
		localPort,
		tunnel.remotePort,
		tunnel.resourceType,
		tunnel.resourceName,
		tunnel.namespace,
	)
	message.Debugf(msg)

	// Find the pod to port forward to
	podName, err := tunnel.getAttachablePodForResource(ctx)
	if err != nil {
		return "", fmt.Errorf("unable to find pod attached to given resource: %w", err)
	}
	message.Debugf("Selected pod %s to open port forward to", podName)

	// Build url to the port forward endpoint.
	// Example: http://localhost:8080/api/v1/namespaces/helm/pods/tiller-deploy-9itlq/portforward.
	postEndpoint := tunnel.clientset.CoreV1().RESTClient().Post()
	namespace := tunnel.namespace
	portForwardCreateURL := postEndpoint.
		Resource("pods").
		Namespace(namespace).
		Name(podName).
		SubResource("portforward").
		URL()

	message.Debugf("Using URL %s to create portforward", portForwardCreateURL)

	// Construct the spdy client required by the client-go portforward library.
	transport, upgrader, err := spdy.RoundTripperFor(tunnel.restConfig)
	if err != nil {
		return "", fmt.Errorf("unable to create the spdy client %w", err)
	}
	dialer := spdy.NewDialer(upgrader, &http.Client{Transport: transport}, "POST", portForwardCreateURL)

	// Construct a new PortForwarder struct that manages the instructed port forward tunnel.
	ports := []string{fmt.Sprintf("%d:%d", localPort, tunnel.remotePort)}
	portforwarder, err := portforward.New(dialer, ports, tunnel.stopChan, tunnel.readyChan, tunnel.out, tunnel.out)
	if err != nil {
		return "", fmt.Errorf("unable to create the port forward: %w", err)
	}

	// Open the tunnel in a goroutine so that it is available in the background. Report errors to the main goroutine via
	// a new channel.
	errChan := make(chan error)
	go func() {
		errChan <- portforwarder.ForwardPorts()
	}()

	// Wait for an error or the tunnel to be ready.
	select {
	case err = <-errChan:
		return "", fmt.Errorf("unable to start the tunnel: %w", err)
	case <-portforwarder.Ready:
		// Store for endpoint output
		tunnel.localPort = localPort
		url := tunnel.FullURL()

		// Store the error channel to listen for errors
		tunnel.errChan = errChan

		message.Debugf("Creating port forwarding tunnel at %s", url)
		return url, nil
	}
}

// getAttachablePodForResource will find a pod that can be port forwarded to the provided resource type and return
// the name.
func (tunnel *Tunnel) getAttachablePodForResource(ctx context.Context) (string, error) {
	switch tunnel.resourceType {
	case PodResource:
		return tunnel.resourceName, nil
	case SvcResource:
		return tunnel.getAttachablePodForService(ctx)
	default:
		return "", fmt.Errorf("unknown resource type: %s", tunnel.resourceType)
	}
}

// getAttachablePodForService will find an active pod associated with the Service and return the pod name.
func (tunnel *Tunnel) getAttachablePodForService(ctx context.Context) (string, error) {
	service, err := tunnel.clientset.CoreV1().Services(tunnel.namespace).Get(ctx, tunnel.resourceName, metav1.GetOptions{})
	if err != nil {
		return "", fmt.Errorf("unable to find the service: %w", err)
	}
	selector, err := metav1.LabelSelectorAsSelector(&metav1.LabelSelector{MatchLabels: service.Spec.Selector})
	if err != nil {
		return "", err
	}
	listOpt := metav1.ListOptions{
		LabelSelector: selector.String(),
		FieldSelector: fmt.Sprintf("status.phase=%s", corev1.PodRunning),
	}
	podList, err := tunnel.clientset.CoreV1().Pods(tunnel.namespace).List(ctx, listOpt)
	if err != nil {
		return "", err
	}
	if len(podList.Items) < 1 {
		return "", fmt.Errorf("no pods found for service %s", tunnel.resourceName)
	}
	return podList.Items[0].Name, nil
}<|MERGE_RESOLUTION|>--- conflicted
+++ resolved
@@ -55,25 +55,8 @@
 	urlSuffix    string
 }
 
-<<<<<<< HEAD
-// PrintConnectTable will print a table of all Zarf connect matches found in the cluster.
-func (c *Cluster) PrintConnectTable(ctx context.Context) error {
-=======
-// NewTunnelInfo returns a new TunnelInfo object for connecting to a cluster
-func NewTunnelInfo(namespace, resourceType, resourceName, urlSuffix string, localPort, remotePort int) TunnelInfo {
-	return TunnelInfo{
-		namespace:    namespace,
-		resourceType: resourceType,
-		resourceName: resourceName,
-		urlSuffix:    urlSuffix,
-		localPort:    localPort,
-		remotePort:   remotePort,
-	}
-}
-
 // ListConnections will return a list of all Zarf connect matches found in the cluster.
 func (c *Cluster) ListConnections(ctx context.Context) (types.ConnectStrings, error) {
->>>>>>> a567687b
 	selector, err := metav1.LabelSelectorAsSelector(&metav1.LabelSelector{
 		MatchExpressions: []metav1.LabelSelectorRequirement{{
 			Operator: metav1.LabelSelectorOpExists,
